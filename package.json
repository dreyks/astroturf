{
  "name": "css-literal-loader",
  "version": "0.4.1",
  "description": "Extract and process inline CSS literals in JavaScript files",
  "main": "lib/loader.js",
  "scripts": {
    "lint": "eslint .",
    "precommit": "lint-staged",
    "test": "jest",
    "tdd": "jest --watch",
    "prepublishOnly": "npm run build",
    "build":
      "rimraf lib/* && babel src --out-dir lib && node tools/compile-regex.js",
    "start": "webpack-dev-server --config ./example/webpack.config.js"
  },
  "lint-staged": {
    "*.js": [
      "eslint --fix",
      "git add"
    ]
  },
  "prettier": {
    "printWidth": 79,
    "singleQuote": true,
    "trailingComma": "all"
  },
  "eslintIgnore": [
    "test/*/**"
  ],
  "repository": {
    "type": "git",
    "url": "git+https://github.com/4Catalyzer/css-literal-loader.git"
  },
<<<<<<< HEAD
  "files": [
    "lib"
  ],
=======
  "files": ["lib", "styled.js", "babel.js"],
>>>>>>> dce9bc4e
  "author": "4Catalyzer",
  "license": "MIT",
  "bugs": {
    "url": "https://github.com/4Catalyzer/css-literal-loader/issues"
  },
  "homepage": "https://github.com/4Catalyzer/css-literal-loader#readme",
  "peerDependencies": {
    "@babel/core": "^7.0.0-beta.42",
    "webpack": ">=2"
  },
  "jest": {
    "roots": ["<rootDir>/test"]
  },
  "devDependencies": {
    "@4c/babel-preset-4catalyzer": "^1.2.1",
    "@babel/cli": "^7.0.0-beta.42",
    "@babel/node": "^7.0.0-beta.42",
    "babel-core": "^7.0.0-0",
    "babel-eslint": "^8.2.2",
    "babel-jest": "^22.1.0",
    "babel-loader": "^7.1.4",
    "css-loader": "^0.28.11",
    "eslint": "^4.19.0",
    "eslint-config-4catalyzer": "^0.4.1",
    "eslint-config-4catalyzer-react": "^0.4.1",
    "eslint-config-prettier": "^2.9.0",
    "eslint-plugin-babel": "^4.1.2",
    "eslint-plugin-import": "^2.9.0",
    "eslint-plugin-jsx-a11y": "^6.0.3",
    "eslint-plugin-prettier": "^2.6.0",
    "eslint-plugin-react": "^7.7.0",
    "html-webpack-plugin": "^3.0.7",
    "husky": "^0.14.3",
    "jest": "^22.4.2",
    "lint-staged": "^7.0.0",
    "mini-css-extract-plugin": "^0.2.0",
    "prettier": "^1.11.1",
    "react": "^16.2.0",
    "react-dom": "^16.2.0",
    "rimraf": "^2.6.2",
    "style-loader": "^0.20.3",
    "webpack": "^4.2.0",
    "webpack-cli": "^2.0.12",
    "webpack-dev-server": "^3.1.1"
  },
  "dependencies": {
    "@babel/core": "^7.0.0-beta.42",
    "@babel/generator": "^7.0.0-beta.42",
    "@babel/template": "^7.0.0-beta.42",
    "@babel/types": "^7.0.0-beta.42",
    "classnames": "^2.2.5",
    "common-tags": "^1.7.2",
    "fs-extra": "^5.0.0",
    "loader-utils": "^1.1.0",
    "lodash": "^4.17.5",
    "memory-fs": "^0.4.1"
  }
}<|MERGE_RESOLUTION|>--- conflicted
+++ resolved
@@ -31,13 +31,7 @@
     "type": "git",
     "url": "git+https://github.com/4Catalyzer/css-literal-loader.git"
   },
-<<<<<<< HEAD
-  "files": [
-    "lib"
-  ],
-=======
   "files": ["lib", "styled.js", "babel.js"],
->>>>>>> dce9bc4e
   "author": "4Catalyzer",
   "license": "MIT",
   "bugs": {
