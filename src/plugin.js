--- conflicted
+++ resolved
@@ -163,7 +163,6 @@
 
     visitor: {
       TaggedTemplateExpression(path, state) {
-<<<<<<< HEAD
         const {
           tagName = 'css',
           allowGlobal = true,
@@ -171,21 +170,6 @@
         } = state.opts;
         if (isStyled(path, styledTag, allowGlobal)) {
           path.replaceWith(buildStyledComponent(path, state));
-=======
-        const { tagName = 'css', allowGlobal = true } = state.opts;
-        const { node } = path;
-
-        // styled('button')` ... `
-        if (
-          t.isCallExpression(node.tag) &&
-          path.get('tag.callee').referencesImport('css-literal-loader/styled')
-        ) {
-          const componentType = get(path.get('tag'), 'node.arguments[0]');
-          const options = get(path.get('tag'), 'node.arguments[1]');
-          path.replaceWith(
-            buildStyledComponent(path, componentType, options, state),
-          );
->>>>>>> f3a33555
           path.addComment('leading', '#__PURE__');
 
           // styled.button` ... `
